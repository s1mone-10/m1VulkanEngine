#define GLFW_INCLUDE_VULKAN
#include <GLFW/glfw3.h>

#define GLM_FORCE_RADIANS
#define GLM_FORCE_DEPTH_ZERO_TO_ONE
#include <glm/vec4.hpp>
#include <glm/mat4x4.hpp>

#include <iostream>

<<<<<<< HEAD
#include "Engine.hpp"

int main()
{
    m1::Engine app;
=======
#include "Application.hpp"
#include "log/Log.hpp"

int main()
{
    va::Log::Get().Info("Application starting");
    va::App app;
>>>>>>> 4189a624

    try
    {
        app.run();
    }
    catch (const std::exception &e)
    {
        va::Log::Get().Error(e.what());
        return EXIT_FAILURE;
    }

    va::Log::Get().Info("Application finished successfully");
    return EXIT_SUCCESS;
}<|MERGE_RESOLUTION|>--- conflicted
+++ resolved
@@ -8,21 +8,13 @@
 
 #include <iostream>
 
-<<<<<<< HEAD
+#include "log/Log.hpp"
 #include "Engine.hpp"
 
 int main()
 {
+    m1::Log::Get().Info("Application starting");
     m1::Engine app;
-=======
-#include "Application.hpp"
-#include "log/Log.hpp"
-
-int main()
-{
-    va::Log::Get().Info("Application starting");
-    va::App app;
->>>>>>> 4189a624
 
     try
     {
@@ -30,10 +22,10 @@
     }
     catch (const std::exception &e)
     {
-        va::Log::Get().Error(e.what());
+        m1::Log::Get().Error(e.what());
         return EXIT_FAILURE;
     }
 
-    va::Log::Get().Info("Application finished successfully");
+    m1::Log::Get().Info("Application finished successfully");
     return EXIT_SUCCESS;
 }